--- conflicted
+++ resolved
@@ -380,10 +380,7 @@
         change: Some(N::change_address(key_for_any_change)),
       });
     }
-<<<<<<< HEAD
-    SchedulerDb::set(txn, self.key.to_bytes().as_ref(), &self.serialize());
-=======
-
+   
     // If there's a UTXO to restore, restore it
     // This is down now as if there is a to_restore output, and it was inserted into self.utxos
     // earlier, self.utxos.len() may become `N::MAX_INPUTS + 1`
@@ -392,8 +389,7 @@
       self.utxos.push(to_restore);
     }
 
-    txn.put(scheduler_key::<D, _>(&self.key), self.serialize());
->>>>>>> 7c10873c
+    SchedulerDb::set(txn, self.key.to_bytes().as_ref(), &self.serialize());
 
     log::info!(
       "created {} plans containing {} payments to sign",
