use core::{marker::PhantomData, fmt};
use std::collections::{VecDeque, HashMap};

use rand_core::OsRng;

use ciphersuite::group::GroupEncoding;
use frost::{
  ThresholdKeys,
  sign::{Writable, PreprocessMachine, SignMachine, SignatureMachine},
};

use log::{info, debug, warn, error};

use scale::Encode;
use messages::sign::*;
use serai_db::create_db;
use crate::{
  Get, DbTxn, Db,
  networks::{Transaction, Eventuality, Network},
};

#[derive(Debug)]
pub enum SignerEvent<N: Network> {
  SignedTransaction { id: [u8; 32], tx: <N::Transaction as Transaction<N>>::Id },
  ProcessorMessage(ProcessorMessage),
}

create_db!(
  SignerDb {
    CompletedDb: (id: [u8; 32]) -> Vec<u8>,
    EventualityDb: (id: [u8; 32]) -> Vec<u8>,
    AttemptDb: (id: &SignId) -> [u8; 0],
    TransactionDb: (id: &[u8]) -> Vec<u8>
  }
);

<<<<<<< HEAD
impl CompletedDb {
  fn complete<N: Network>(
    txn: &mut impl DbTxn,
    id: [u8; 32],
    tx: &<N::Transaction as Transaction<N>>::Id,
  ) {
    // Transactions can be completed by multiple signatures
    // Save every solution in order to be robust
    let mut existing = Self::get(txn, id).unwrap_or_default();
=======
  fn active_signs_key() -> Vec<u8> {
    Self::sign_key(b"active_signs", [])
  }
  fn completed_on_chain_key(id: &[u8; 32]) -> Vec<u8> {
    Self::sign_key(b"completed_on_chain", id)
  }
  fn active_signs<G: Get>(getter: &G) -> Vec<[u8; 32]> {
    let active = getter.get(Self::active_signs_key()).unwrap_or(vec![]);
    let mut active_ref = active.as_slice();
    let mut res = vec![];
    while !active_ref.is_empty() {
      res.push(active_ref[.. 32].try_into().unwrap());
      active_ref = &active_ref[32 ..];
    }
    res
  }
  fn add_active_sign(txn: &mut D::Transaction<'_>, id: &[u8; 32]) {
    if txn.get(Self::completed_on_chain_key(id)).is_some() {
      return;
    }
    let key = Self::active_signs_key();
    let mut active = txn.get(&key).unwrap_or(vec![]);
    active.extend(id);
    txn.put(key, active);
  }
  fn complete_on_chain(txn: &mut D::Transaction<'_>, id: &[u8; 32]) {
    txn.put(Self::completed_on_chain_key(id), []);
    txn.put(
      Self::active_signs_key(),
      Self::active_signs(txn)
        .into_iter()
        .filter(|active| active != id)
        .flatten()
        .collect::<Vec<_>>(),
    );
  }

  fn transaction_key(id: &<N::Transaction as Transaction<N>>::Id) -> Vec<u8> {
    Self::sign_key(b"tx", id)
  }
  fn completions_key(id: [u8; 32]) -> Vec<u8> {
    Self::sign_key(b"completed", id)
  }
  fn complete(txn: &mut D::Transaction<'_>, id: [u8; 32], tx: &N::Transaction) {
    // Transactions can be completed by multiple signatures
    // Save every solution in order to be robust
    let tx_id = tx.id();
    txn.put(Self::transaction_key(&tx_id), tx.serialize());

    let mut existing = txn.get(Self::completions_key(id)).unwrap_or(vec![]);
>>>>>>> 7c10873c

    // Don't add this TX if it's already present
    let tx_len = tx_id.as_ref().len();
    assert_eq!(existing.len() % tx_len, 0);

    let mut i = 0;
    while i < existing.len() {
      if &existing[i .. (i + tx_len)] == tx_id.as_ref() {
        return;
      }
      i += tx_len;
    }

<<<<<<< HEAD
    existing.extend(tx.as_ref());
    Self::set(txn, id, &existing);
=======
    existing.extend(tx_id.as_ref());
    txn.put(Self::completions_key(id), existing);
  }
  fn completions<G: Get>(getter: &G, id: [u8; 32]) -> Vec<<N::Transaction as Transaction<N>>::Id> {
    let completions = getter.get(Self::completions_key(id)).unwrap_or(vec![]);
    let mut completions_ref = completions.as_slice();
    let mut res = vec![];
    while !completions_ref.is_empty() {
      let mut id = <N::Transaction as Transaction<N>>::Id::default();
      let id_len = id.as_ref().len();
      id.as_mut().copy_from_slice(&completions_ref[.. id_len]);
      completions_ref = &completions_ref[id_len ..];
      res.push(id);
    }
    res
  }
  fn transaction<G: Get>(
    getter: &G,
    id: <N::Transaction as Transaction<N>>::Id,
  ) -> Option<N::Transaction> {
    getter
      .get(Self::transaction_key(&id))
      .map(|tx| N::Transaction::read(&mut tx.as_slice()).unwrap())
>>>>>>> 7c10873c
  }
}

impl EventualityDb {
  fn save_eventuality<N: Network>(txn: &mut impl DbTxn, id: [u8; 32], eventuality: N::Eventuality) {
    txn.put(Self::key(id), eventuality.serialize());
  }

  fn eventuality<N: Network>(getter: &impl Get, id: [u8; 32]) -> Option<N::Eventuality> {
    Some(
      N::Eventuality::read::<&[u8]>(&mut getter.get(Self::key(id))?.as_ref()).unwrap(),
    )
  }
}

<<<<<<< HEAD
impl TransactionDb {
  fn save_transaction<N: Network>(txn: &mut impl DbTxn, tx: &N::Transaction) {
    Self::set(txn, tx.id().as_ref(), &tx.serialize());
=======
  fn attempt_key(id: &SignId) -> Vec<u8> {
    Self::sign_key(b"attempt", id.encode())
  }
  fn attempt(txn: &mut D::Transaction<'_>, id: &SignId) {
    txn.put(Self::attempt_key(id), []);
  }
  fn has_attempt<G: Get>(getter: &G, id: &SignId) -> bool {
    getter.get(Self::attempt_key(id)).is_some()
>>>>>>> 7c10873c
  }
}

pub struct Signer<N: Network, D: Db> {
  db: PhantomData<D>,

  network: N,

  keys: ThresholdKeys<N::Curve>,

  signable: HashMap<[u8; 32], N::SignableTransaction>,
  attempt: HashMap<[u8; 32], u32>,
  preprocessing: HashMap<[u8; 32], <N::TransactionMachine as PreprocessMachine>::SignMachine>,
  #[allow(clippy::type_complexity)]
  signing: HashMap<
    [u8; 32],
    <
      <N::TransactionMachine as PreprocessMachine>::SignMachine as SignMachine<N::Transaction>
    >::SignatureMachine,
  >,

  pub events: VecDeque<SignerEvent<N>>,
}

impl<N: Network, D: Db> fmt::Debug for Signer<N, D> {
  fn fmt(&self, fmt: &mut fmt::Formatter<'_>) -> fmt::Result {
    fmt
      .debug_struct("Signer")
      .field("network", &self.network)
      .field("signable", &self.signable)
      .field("attempt", &self.attempt)
      .finish_non_exhaustive()
  }
}

impl<N: Network, D: Db> Signer<N, D> {
  /// Rebroadcast already signed TXs which haven't had their completions mined into a sufficiently
  /// confirmed block.
  pub async fn rebroadcast_task(db: D, network: N) {
    log::info!("rebroadcasting transactions for plans whose completions yet to be confirmed...");
    loop {
      for active in SignerDb::<N, D>::active_signs(&db) {
        for completion in SignerDb::<N, D>::completions(&db, active) {
          log::info!("rebroadcasting {}", hex::encode(&completion));
          // TODO: Don't drop the error entirely. Check for invariants
          let _ = network
            .publish_transaction(&SignerDb::<N, D>::transaction(&db, completion).unwrap())
            .await;
        }
      }
      // Only run every five minutes so we aren't frequently loading tens to hundreds of KB from
      // the DB
      tokio::time::sleep(core::time::Duration::from_secs(5 * 60)).await;
    }
  }
  pub fn new(network: N, keys: ThresholdKeys<N::Curve>) -> Signer<N, D> {
    Signer {
      db: PhantomData,

      network,

      keys,

      signable: HashMap::new(),
      attempt: HashMap::new(),
      preprocessing: HashMap::new(),
      signing: HashMap::new(),

      events: VecDeque::new(),
    }
  }

  fn verify_id(&self, id: &SignId) -> Result<(), ()> {
    // Check the attempt lines up
    match self.attempt.get(&id.id) {
      // If we don't have an attempt logged, it's because the coordinator is faulty OR because we
      // rebooted OR we detected the signed transaction on chain, so there's notable network
      // latency/a malicious validator
      None => {
        warn!(
          "not attempting {} #{}. this is an error if we didn't reboot",
          hex::encode(id.id),
          id.attempt
        );
        Err(())?;
      }
      Some(attempt) => {
        if attempt != &id.attempt {
          warn!(
            "sent signing data for {} #{} yet we have attempt #{}",
            hex::encode(id.id),
            id.attempt,
            attempt
          );
          Err(())?;
        }
      }
    }

    Ok(())
  }

  fn already_completed(&self, txn: &mut D::Transaction<'_>, id: [u8; 32]) -> bool {
<<<<<<< HEAD
    if CompletedDb::get(txn, id).is_some() {
=======
    if !SignerDb::<N, D>::completions(txn, id).is_empty() {
>>>>>>> 7c10873c
      debug!(
        "SignTransaction/Reattempt order for {}, which we've already completed signing",
        hex::encode(id)
      );

      true
    } else {
      false
    }
  }

  fn complete(&mut self, id: [u8; 32], tx_id: <N::Transaction as Transaction<N>>::Id) {
    // Assert we're actively signing for this TX
    assert!(self.signable.remove(&id).is_some(), "completed a TX we weren't signing for");
    assert!(self.attempt.remove(&id).is_some(), "attempt had an ID signable didn't have");
    // If we weren't selected to participate, we'll have a preprocess
    self.preprocessing.remove(&id);
    // If we were selected, the signature will only go through if we contributed a share
    // Despite this, we then need to get everyone's shares, and we may get a completion before
    // we get everyone's shares
    // This would be if the coordinator fails and we find the eventuality completion on-chain
    self.signing.remove(&id);

    // Emit the event for it
    self.events.push_back(SignerEvent::SignedTransaction { id, tx: tx_id });
  }

  pub fn completed(&mut self, txn: &mut D::Transaction<'_>, id: [u8; 32], tx: N::Transaction) {
    let first_completion = !self.already_completed(txn, id);

    // Save this completion to the DB
<<<<<<< HEAD
    TransactionDb::save_transaction::<N>(txn, &tx);
    CompletedDb::complete::<N>(txn, id, &tx.id());
=======
    SignerDb::<N, D>::complete_on_chain(txn, &id);
    SignerDb::<N, D>::complete(txn, id, &tx);
>>>>>>> 7c10873c

    if first_completion {
      self.complete(id, tx.id());
    }
  }

  // Doesn't use any loops/retries since we'll eventually get this from the Scanner anyways
  async fn claimed_eventuality_completion(
    &mut self,
    txn: &mut D::Transaction<'_>,
    id: [u8; 32],
    tx_id: &<N::Transaction as Transaction<N>>::Id,
  ) -> bool {
    if let Some(eventuality) = EventualityDb::eventuality::<N>(txn, id) {
      // Transaction hasn't hit our mempool/was dropped for a different signature
      // The latter can happen given certain latency conditions/a single malicious signer
      // In the case of a single malicious signer, they can drag multiple honest validators down
      // with them, so we unfortunately can't slash on this case
      let Ok(tx) = self.network.get_transaction(tx_id).await else {
        warn!(
          "a validator claimed {} completed {} yet we didn't have that TX in our mempool {}",
          hex::encode(tx_id),
          hex::encode(id),
          "(or had another connectivity issue)",
        );
        return false;
      };

      if self.network.confirm_completion(&eventuality, &tx) {
        info!("signer eventuality for {} resolved in TX {}", hex::encode(id), hex::encode(tx_id));

        let first_completion = !self.already_completed(txn, id);

        // Save this completion to the DB
<<<<<<< HEAD
        TransactionDb::save_transaction::<N>(txn, &tx);
        CompletedDb::complete::<N>(txn, id, tx_id);
=======
        SignerDb::<N, D>::complete(txn, id, &tx);
>>>>>>> 7c10873c

        if first_completion {
          self.complete(id, tx.id());
          return true;
        }
      } else {
        warn!(
          "a validator claimed {} completed {} when it did not",
          hex::encode(tx_id),
          hex::encode(id)
        );
      }
    } else {
      // If we don't have this in RAM, it should be because we already finished signing it
      // TODO: Will the coordinator ever send us Completed for an unknown ID?
<<<<<<< HEAD
      assert!(CompletedDb::get(txn, id).is_some());
=======
      assert!(!SignerDb::<N, D>::completions(txn, id).is_empty());
>>>>>>> 7c10873c
      info!(
        "signer {} informed of the eventuality completion for plan {}, {}",
        hex::encode(self.keys.group_key().to_bytes()),
        hex::encode(id),
        "which we already marked as completed",
      );
    }
    false
  }

  async fn attempt(&mut self, txn: &mut D::Transaction<'_>, id: [u8; 32], attempt: u32) {
    if self.already_completed(txn, id) {
      return;
    }

    // Check if we're already working on this attempt
    if let Some(curr_attempt) = self.attempt.get(&id) {
      if curr_attempt >= &attempt {
        warn!(
          "told to attempt {} #{} yet we're already working on {}",
          hex::encode(id),
          attempt,
          curr_attempt
        );
        return;
      }
    }

    // Start this attempt
    // Clone the TX so we don't have an immutable borrow preventing the below mutable actions
    // (also because we do need an owned tx anyways)
    let Some(tx) = self.signable.get(&id).cloned() else {
      warn!("told to attempt a TX we aren't currently signing for");
      return;
    };

    // Delete any existing machines
    self.preprocessing.remove(&id);
    self.signing.remove(&id);

    // Update the attempt number
    self.attempt.insert(id, attempt);

    let id = SignId { key: self.keys.group_key().to_bytes().as_ref().to_vec(), id, attempt };

    info!("signing for {} #{}", hex::encode(id.id), id.attempt);

    // If we reboot mid-sign, the current design has us abort all signs and wait for latter
    // attempts/new signing protocols
    // This is distinct from the DKG which will continue DKG sessions, even on reboot
    // This is because signing is tolerant of failures of up to 1/3rd of the group
    // The DKG requires 100% participation
    // While we could apply similar tricks as the DKG (a seeded RNG) to achieve support for
    // reboots, it's not worth the complexity when messing up here leaks our secret share
    //
    // Despite this, on reboot, we'll get told of active signing items, and may be in this
    // branch again for something we've already attempted
    //
    // Only run if this hasn't already been attempted
    if AttemptDb::get(txn, &id).is_some() {
      warn!(
        "already attempted {} #{}. this is an error if we didn't reboot",
        hex::encode(id.id),
        id.attempt
      );
      return;
    }

    AttemptDb::set(txn, &id, &[] as &[u8; 0]);

    // Attempt to create the TX
    let machine = match self.network.attempt_send(self.keys.clone(), tx).await {
      Err(e) => {
        error!("failed to attempt {}, #{}: {:?}", hex::encode(id.id), id.attempt, e);
        return;
      }
      Ok(machine) => machine,
    };

    // TODO: Use a seeded RNG here so we don't produce distinct messages with the same intent
    // This is also needed so we don't preprocess, send preprocess, reboot before ack'ing the
    // message, send distinct preprocess, and then attempt a signing session premised on the former
    // with the latter
    let (machine, preprocess) = machine.preprocess(&mut OsRng);
    self.preprocessing.insert(id.id, machine);

    // Broadcast our preprocess
    self.events.push_back(SignerEvent::ProcessorMessage(ProcessorMessage::Preprocess {
      id,
      preprocess: preprocess.serialize(),
    }));
  }

  pub async fn sign_transaction(
    &mut self,
    txn: &mut D::Transaction<'_>,
    id: [u8; 32],
    tx: N::SignableTransaction,
    eventuality: N::Eventuality,
  ) {
    // The caller is expected to re-issue sign orders on reboot
    // This is solely used by the rebroadcast task
    SignerDb::<N, D>::add_active_sign(txn, &id);

    if self.already_completed(txn, id) {
      return;
    }

    EventualityDb::save_eventuality::<N>(txn, id, eventuality);

    self.signable.insert(id, tx);
    self.attempt(txn, id, 0).await;
  }

  pub async fn handle(&mut self, txn: &mut D::Transaction<'_>, msg: CoordinatorMessage) {
    match msg {
      CoordinatorMessage::Preprocesses { id, mut preprocesses } => {
        if self.verify_id(&id).is_err() {
          return;
        }

        let machine = match self.preprocessing.remove(&id.id) {
          // Either rebooted or RPC error, or some invariant
          None => {
            warn!(
              "not preprocessing for {}. this is an error if we didn't reboot",
              hex::encode(id.id)
            );
            return;
          }
          Some(machine) => machine,
        };

        let preprocesses = match preprocesses
          .drain()
          .map(|(l, preprocess)| {
            let mut preprocess_ref = preprocess.as_ref();
            let res = machine
              .read_preprocess::<&[u8]>(&mut preprocess_ref)
              .map(|preprocess| (l, preprocess));
            if !preprocess_ref.is_empty() {
              todo!("malicious signer: extra bytes");
            }
            res
          })
          .collect::<Result<_, _>>()
        {
          Ok(preprocesses) => preprocesses,
          Err(e) => todo!("malicious signer: {:?}", e),
        };

        // Use an empty message, as expected of TransactionMachines
        let (machine, share) = match machine.sign(preprocesses, &[]) {
          Ok(res) => res,
          Err(e) => todo!("malicious signer: {:?}", e),
        };
        self.signing.insert(id.id, machine);

        // Broadcast our share
        self.events.push_back(SignerEvent::ProcessorMessage(ProcessorMessage::Share {
          id,
          share: share.serialize(),
        }));
      }

      CoordinatorMessage::Shares { id, mut shares } => {
        if self.verify_id(&id).is_err() {
          return;
        }

        let machine = match self.signing.remove(&id.id) {
          // Rebooted, RPC error, or some invariant
          None => {
            // If preprocessing has this ID, it means we were never sent the preprocess by the
            // coordinator
            if self.preprocessing.contains_key(&id.id) {
              panic!("never preprocessed yet signing?");
            }

            warn!(
              "not preprocessing for {}. this is an error if we didn't reboot",
              hex::encode(id.id)
            );
            return;
          }
          Some(machine) => machine,
        };

        let shares = match shares
          .drain()
          .map(|(l, share)| {
            let mut share_ref = share.as_ref();
            let res = machine.read_share::<&[u8]>(&mut share_ref).map(|share| (l, share));
            if !share_ref.is_empty() {
              todo!("malicious signer: extra bytes");
            }
            res
          })
          .collect::<Result<_, _>>()
        {
          Ok(shares) => shares,
          Err(e) => todo!("malicious signer: {:?}", e),
        };

        let tx = match machine.complete(shares) {
          Ok(res) => res,
          Err(e) => todo!("malicious signer: {:?}", e),
        };

        // Save the transaction in case it's needed for recovery
<<<<<<< HEAD
        TransactionDb::save_transaction::<N>(txn, &tx);
        let tx_id = tx.id();
        CompletedDb::complete::<N>(txn, id.id, &tx_id);
=======
        SignerDb::<N, D>::complete(txn, id.id, &tx);
>>>>>>> 7c10873c

        // Publish it
        let tx_id = tx.id();
        if let Err(e) = self.network.publish_transaction(&tx).await {
          error!("couldn't publish {:?}: {:?}", tx, e);
        } else {
          info!("published {} for plan {}", hex::encode(&tx_id), hex::encode(id.id));
        }

        // Stop trying to sign for this TX
        self.complete(id.id, tx_id);
      }

      CoordinatorMessage::Reattempt { id } => {
        self.attempt(txn, id.id, id.attempt).await;
      }

      CoordinatorMessage::Completed { key: _, id, tx: mut tx_vec } => {
        let mut tx = <N::Transaction as Transaction<N>>::Id::default();
        if tx.as_ref().len() != tx_vec.len() {
          let true_len = tx_vec.len();
          tx_vec.truncate(2 * tx.as_ref().len());
          warn!(
            "a validator claimed {}... (actual length {}) completed {} yet {}",
            hex::encode(&tx_vec),
            true_len,
            hex::encode(id),
            "that's not a valid TX ID",
          );
          return;
        }
        tx.as_mut().copy_from_slice(&tx_vec);

        self.claimed_eventuality_completion(txn, id, &tx).await;
      }
    }
  }
}<|MERGE_RESOLUTION|>--- conflicted
+++ resolved
@@ -30,94 +30,40 @@
     CompletedDb: (id: [u8; 32]) -> Vec<u8>,
     EventualityDb: (id: [u8; 32]) -> Vec<u8>,
     AttemptDb: (id: &SignId) -> [u8; 0],
-    TransactionDb: (id: &[u8]) -> Vec<u8>
+    TransactionDb: (id: &[u8]) -> Vec<u8>,
+    ActiveSignsDb: () -> Vec<[u8; 32]>,
+    CompletedOnChainDb: (id: &[u8; 32]) -> Vec<[u8; 32]>
   }
 );
 
-<<<<<<< HEAD
-impl CompletedDb {
-  fn complete<N: Network>(
-    txn: &mut impl DbTxn,
-    id: [u8; 32],
-    tx: &<N::Transaction as Transaction<N>>::Id,
-  ) {
-    // Transactions can be completed by multiple signatures
-    // Save every solution in order to be robust
-    let mut existing = Self::get(txn, id).unwrap_or_default();
-=======
-  fn active_signs_key() -> Vec<u8> {
-    Self::sign_key(b"active_signs", [])
-  }
-  fn completed_on_chain_key(id: &[u8; 32]) -> Vec<u8> {
-    Self::sign_key(b"completed_on_chain", id)
-  }
-  fn active_signs<G: Get>(getter: &G) -> Vec<[u8; 32]> {
-    let active = getter.get(Self::active_signs_key()).unwrap_or(vec![]);
-    let mut active_ref = active.as_slice();
-    let mut res = vec![];
-    while !active_ref.is_empty() {
-      res.push(active_ref[.. 32].try_into().unwrap());
-      active_ref = &active_ref[32 ..];
-    }
-    res
-  }
-  fn add_active_sign(txn: &mut D::Transaction<'_>, id: &[u8; 32]) {
-    if txn.get(Self::completed_on_chain_key(id)).is_some() {
+impl ActiveSignsDb {
+  fn add_active_sign(txn: &mut impl DbTxn, id: &[u8; 32]) {
+    if CompletedOnChainDb::get(txn, id).is_some() {
       return;
     }
-    let key = Self::active_signs_key();
-    let mut active = txn.get(&key).unwrap_or(vec![]);
-    active.extend(id);
-    txn.put(key, active);
-  }
-  fn complete_on_chain(txn: &mut D::Transaction<'_>, id: &[u8; 32]) {
-    txn.put(Self::completed_on_chain_key(id), []);
-    txn.put(
-      Self::active_signs_key(),
-      Self::active_signs(txn)
+    let mut active = ActiveSignsDb::get(txn).unwrap_or_default();
+    active.push(*id);
+    ActiveSignsDb::set(txn, &active);
+  }
+}
+
+impl CompletedOnChainDb {
+  fn complete_on_chain(txn: &mut impl DbTxn, id: &[u8; 32]) {
+    CompletedOnChainDb::set(txn, id, &vec![] as &Vec<[u8; 32]>);
+    ActiveSignsDb::set(
+      txn,
+      &ActiveSignsDb::get(txn)
+        .unwrap()
         .into_iter()
         .filter(|active| active != id)
         .flatten()
         .collect::<Vec<_>>(),
     );
   }
-
-  fn transaction_key(id: &<N::Transaction as Transaction<N>>::Id) -> Vec<u8> {
-    Self::sign_key(b"tx", id)
-  }
-  fn completions_key(id: [u8; 32]) -> Vec<u8> {
-    Self::sign_key(b"completed", id)
-  }
-  fn complete(txn: &mut D::Transaction<'_>, id: [u8; 32], tx: &N::Transaction) {
-    // Transactions can be completed by multiple signatures
-    // Save every solution in order to be robust
-    let tx_id = tx.id();
-    txn.put(Self::transaction_key(&tx_id), tx.serialize());
-
-    let mut existing = txn.get(Self::completions_key(id)).unwrap_or(vec![]);
->>>>>>> 7c10873c
-
-    // Don't add this TX if it's already present
-    let tx_len = tx_id.as_ref().len();
-    assert_eq!(existing.len() % tx_len, 0);
-
-    let mut i = 0;
-    while i < existing.len() {
-      if &existing[i .. (i + tx_len)] == tx_id.as_ref() {
-        return;
-      }
-      i += tx_len;
-    }
-
-<<<<<<< HEAD
-    existing.extend(tx.as_ref());
-    Self::set(txn, id, &existing);
-=======
-    existing.extend(tx_id.as_ref());
-    txn.put(Self::completions_key(id), existing);
-  }
-  fn completions<G: Get>(getter: &G, id: [u8; 32]) -> Vec<<N::Transaction as Transaction<N>>::Id> {
-    let completions = getter.get(Self::completions_key(id)).unwrap_or(vec![]);
+}
+impl CompletedDb {
+  fn completions<N: Network>(getter: &impl Get, id: [u8; 32]) -> Vec<<N::Transaction as Transaction<N>>::Id> {
+    let completions = Self::get(getter, id).unwrap_or(vec![]);
     let mut completions_ref = completions.as_slice();
     let mut res = vec![];
     while !completions_ref.is_empty() {
@@ -129,14 +75,31 @@
     }
     res
   }
-  fn transaction<G: Get>(
-    getter: &G,
-    id: <N::Transaction as Transaction<N>>::Id,
-  ) -> Option<N::Transaction> {
-    getter
-      .get(Self::transaction_key(&id))
-      .map(|tx| N::Transaction::read(&mut tx.as_slice()).unwrap())
->>>>>>> 7c10873c
+  
+  fn complete<N: Network>(
+    txn: &mut impl DbTxn,
+    id: [u8; 32],
+    tx: &N::Transaction,
+  ) {
+    let tx_id = tx.id();
+    // Transactions can be completed by multiple signatures
+    // Save every solution in order to be robust
+    TransactionDb::save_transaction::<N>(txn, tx);
+    let mut existing = Self::get(txn, id).unwrap_or(vec![]);
+    // Don't add this TX if it's already present
+    let tx_len = tx_id.as_ref().len();
+    assert_eq!(existing.len() % tx_len, 0);
+
+    let mut i = 0;
+    while i < existing.len() {
+      if &existing[i .. (i + tx_len)] == tx_id.as_ref() {
+        return;
+      }
+      i += tx_len;
+    }
+
+    existing.extend(tx_id.as_ref());
+    Self::set(txn, id, &existing);
   }
 }
 
@@ -152,20 +115,16 @@
   }
 }
 
-<<<<<<< HEAD
 impl TransactionDb {
   fn save_transaction<N: Network>(txn: &mut impl DbTxn, tx: &N::Transaction) {
     Self::set(txn, tx.id().as_ref(), &tx.serialize());
-=======
-  fn attempt_key(id: &SignId) -> Vec<u8> {
-    Self::sign_key(b"attempt", id.encode())
-  }
-  fn attempt(txn: &mut D::Transaction<'_>, id: &SignId) {
-    txn.put(Self::attempt_key(id), []);
-  }
-  fn has_attempt<G: Get>(getter: &G, id: &SignId) -> bool {
-    getter.get(Self::attempt_key(id)).is_some()
->>>>>>> 7c10873c
+  }
+
+  fn transaction<N: Network>(
+    getter: &impl Get,
+    id: <N::Transaction as Transaction<N>>::Id,
+  ) -> Option<N::Transaction> {
+    Self::get(getter, id.as_ref()).map(|tx| N::Transaction::read(&mut tx.as_slice()).unwrap())
   }
 }
 
@@ -207,12 +166,12 @@
   pub async fn rebroadcast_task(db: D, network: N) {
     log::info!("rebroadcasting transactions for plans whose completions yet to be confirmed...");
     loop {
-      for active in SignerDb::<N, D>::active_signs(&db) {
-        for completion in SignerDb::<N, D>::completions(&db, active) {
+      for active in ActiveSignsDb::get(&db).unwrap() {
+        for completion in CompletedDb::completions::<N>(&db, active) {
           log::info!("rebroadcasting {}", hex::encode(&completion));
           // TODO: Don't drop the error entirely. Check for invariants
           let _ = network
-            .publish_transaction(&SignerDb::<N, D>::transaction(&db, completion).unwrap())
+            .publish_transaction(&TransactionDb::transaction::<N>(&db, completion).unwrap())
             .await;
         }
       }
@@ -269,11 +228,7 @@
   }
 
   fn already_completed(&self, txn: &mut D::Transaction<'_>, id: [u8; 32]) -> bool {
-<<<<<<< HEAD
     if CompletedDb::get(txn, id).is_some() {
-=======
-    if !SignerDb::<N, D>::completions(txn, id).is_empty() {
->>>>>>> 7c10873c
       debug!(
         "SignTransaction/Reattempt order for {}, which we've already completed signing",
         hex::encode(id)
@@ -305,13 +260,8 @@
     let first_completion = !self.already_completed(txn, id);
 
     // Save this completion to the DB
-<<<<<<< HEAD
-    TransactionDb::save_transaction::<N>(txn, &tx);
-    CompletedDb::complete::<N>(txn, id, &tx.id());
-=======
-    SignerDb::<N, D>::complete_on_chain(txn, &id);
-    SignerDb::<N, D>::complete(txn, id, &tx);
->>>>>>> 7c10873c
+    CompletedOnChainDb::complete_on_chain(txn, &id);
+    CompletedDb::complete::<N>(txn, id, &tx);
 
     if first_completion {
       self.complete(id, tx.id());
@@ -346,12 +296,7 @@
         let first_completion = !self.already_completed(txn, id);
 
         // Save this completion to the DB
-<<<<<<< HEAD
-        TransactionDb::save_transaction::<N>(txn, &tx);
-        CompletedDb::complete::<N>(txn, id, tx_id);
-=======
-        SignerDb::<N, D>::complete(txn, id, &tx);
->>>>>>> 7c10873c
+        CompletedDb::complete::<N>(txn, id, &tx);
 
         if first_completion {
           self.complete(id, tx.id());
@@ -367,11 +312,7 @@
     } else {
       // If we don't have this in RAM, it should be because we already finished signing it
       // TODO: Will the coordinator ever send us Completed for an unknown ID?
-<<<<<<< HEAD
       assert!(CompletedDb::get(txn, id).is_some());
-=======
-      assert!(!SignerDb::<N, D>::completions(txn, id).is_empty());
->>>>>>> 7c10873c
       info!(
         "signer {} informed of the eventuality completion for plan {}, {}",
         hex::encode(self.keys.group_key().to_bytes()),
@@ -474,7 +415,7 @@
   ) {
     // The caller is expected to re-issue sign orders on reboot
     // This is solely used by the rebroadcast task
-    SignerDb::<N, D>::add_active_sign(txn, &id);
+    ActiveSignsDb::set(txn, &id);
 
     if self.already_completed(txn, id) {
       return;
@@ -582,13 +523,8 @@
         };
 
         // Save the transaction in case it's needed for recovery
-<<<<<<< HEAD
-        TransactionDb::save_transaction::<N>(txn, &tx);
         let tx_id = tx.id();
-        CompletedDb::complete::<N>(txn, id.id, &tx_id);
-=======
-        SignerDb::<N, D>::complete(txn, id.id, &tx);
->>>>>>> 7c10873c
+        CompletedDb::complete::<N>(txn, id.id, &tx);
 
         // Publish it
         let tx_id = tx.id();
