use std::{time::Duration, collections::HashMap};

use zeroize::{Zeroize, Zeroizing};

use transcript::{Transcript, RecommendedTranscript};
use ciphersuite::{group::GroupEncoding, Ciphersuite};

use log::{info, warn};
use tokio::time::sleep;

use serai_client::{
  primitives::{BlockHash, NetworkId},
  validator_sets::primitives::{ValidatorSet, KeyPair},
};

use messages::{
  coordinator::{
    SubstrateSignableId, PlanMeta, CoordinatorMessage as CoordinatorCoordinatorMessage,
  },
  CoordinatorMessage,
};

use serai_env as env;

use message_queue::{Service, client::MessageQueue};

mod plan;
pub use plan::*;

mod networks;
use networks::{Block, Network};
#[cfg(feature = "bitcoin")]
use networks::Bitcoin;
#[cfg(feature = "monero")]
use networks::Monero;

mod additional_key;
pub use additional_key::additional_key;

mod db;
pub use db::*;

mod coordinator;
pub use coordinator::*;

mod key_gen;
use key_gen::{KeyConfirmed, KeyGen};

mod signer;
use signer::Signer;

mod cosigner;
use cosigner::Cosigner;

mod batch_signer;
use batch_signer::BatchSigner;

mod multisigs;
use multisigs::{MultisigEvent, MultisigManager};

#[cfg(test)]
mod tests;

// Items which are mutably borrowed by Tributary.
// Any exceptions to this have to be carefully monitored in order to ensure consistency isn't
// violated.
struct TributaryMutable<N: Network, D: Db> {
  // The following are actually mutably borrowed by Substrate as well.
  // - Substrate triggers key gens, and determines which to use.
  // - SubstrateBlock events cause scheduling which causes signing.
  //
  // This is still considered Tributary-mutable as most mutation (preprocesses/shares) happens by
  // the Tributary.
  //
  // Creation of tasks is by Substrate, yet this is safe since the mutable borrow is transferred to
  // Tributary.
  //
  // Tributary stops mutating a key gen attempt before Substrate is made aware of it, ensuring
  // Tributary drops its mutable borrow before Substrate acquires it. Tributary will maintain a
  // mutable borrow on the *key gen task*, yet the finalization code can successfully run for any
  // attempt.
  //
  // The only other note is how the scanner may cause a signer task to be dropped, effectively
  // invalidating the Tributary's mutable borrow. The signer is coded to allow for attempted usage
  // of a dropped task.
  key_gen: KeyGen<N, D>,
  signers: HashMap<Vec<u8>, Signer<N, D>>,

  // This is also mutably borrowed by the Scanner.
  // The Scanner starts new sign tasks.
  // The Tributary mutates already-created signed tasks, potentially completing them.
  // Substrate may mark tasks as completed, invalidating any existing mutable borrows.
  // The safety of this follows as written above.

  // There should only be one BatchSigner at a time (see #277)
  batch_signer: Option<BatchSigner<D>>,

  // Solely mutated by the tributary.
  cosigner: Option<Cosigner>,
}

// Items which are mutably borrowed by Substrate.
// Any exceptions to this have to be carefully monitored in order to ensure consistency isn't
// violated.

/*
  The MultisigManager contains the Scanner and Schedulers.

  The scanner is expected to autonomously operate, scanning blocks as they appear. When a block is
  sufficiently confirmed, the scanner causes the Substrate signer to sign a batch. It itself only
  mutates its list of finalized blocks, to protect against re-orgs, and its in-memory state though.

  Disk mutations to the scan-state only happens once the relevant `Batch` is included on Substrate.
  It can't be mutated as soon as the `Batch` is signed as we need to know the order of `Batch`s
  relevant to `Burn`s.

  Schedulers take in new outputs, confirmed in `Batch`s, and outbound payments, triggered by
  `Burn`s.

  Substrate also decides when to move to a new multisig, hence why this entire object is
  Substate-mutable.

  Since MultisigManager should always be verifiable, and the Tributary is temporal, MultisigManager
  being entirely SubstrateMutable shows proper data pipe-lining.
*/

type SubstrateMutable<N, D> = MultisigManager<D, N>;

async fn handle_coordinator_msg<D: Db, N: Network, Co: Coordinator>(
  txn: &mut D::Transaction<'_>,
  network: &N,
  coordinator: &mut Co,
  tributary_mutable: &mut TributaryMutable<N, D>,
  substrate_mutable: &mut SubstrateMutable<N, D>,
  msg: &Message,
) {
  // If this message expects a higher block number than we have, halt until synced
  async fn wait<N: Network, D: Db>(
    txn: &D::Transaction<'_>,
    substrate_mutable: &SubstrateMutable<N, D>,
    block_hash: &BlockHash,
  ) {
    let mut needed_hash = <N::Block as Block<N>>::Id::default();
    needed_hash.as_mut().copy_from_slice(&block_hash.0);

    loop {
      // Ensure our scanner has scanned this block, which means our daemon has this block at
      // a sufficient depth
      if substrate_mutable.block_number(txn, &needed_hash).await.is_none() {
        warn!(
          "node is desynced. we haven't scanned {} which should happen after {} confirms",
          hex::encode(&needed_hash),
          N::CONFIRMATIONS,
        );
        sleep(Duration::from_secs(10)).await;
        continue;
      };
      break;
    }

    // TODO2: Sanity check we got an AckBlock (or this is the AckBlock) for the block in question

    /*
    let synced = |context: &SubstrateContext, key| -> Result<(), ()> {
      // Check that we've synced this block and can actually operate on it ourselves
      let latest = scanner.latest_scanned(key);
      if usize::try_from(context.network_latest_finalized_block).unwrap() < latest {
        log::warn!(
          "external network node disconnected/desynced from rest of the network. \
          our block: {latest:?}, network's acknowledged: {}",
          context.network_latest_finalized_block,
        );
        Err(())?;
      }
      Ok(())
    };
    */
  }

  if let Some(required) = msg.msg.required_block() {
    // wait only reads from, it doesn't mutate, substrate_mutable
    wait(txn, substrate_mutable, &required).await;
  }

  async fn activate_key<N: Network, D: Db>(
    network: &N,
    substrate_mutable: &mut SubstrateMutable<N, D>,
    tributary_mutable: &mut TributaryMutable<N, D>,
    txn: &mut D::Transaction<'_>,
    set: ValidatorSet,
    key_pair: KeyPair,
    activation_number: usize,
  ) {
    info!("activating {set:?}'s keys at {activation_number}");

    let network_key = <N as Network>::Curve::read_G::<&[u8]>(&mut key_pair.1.as_ref())
      .expect("Substrate finalized invalid point as a network's key");

    if tributary_mutable.key_gen.in_set(&set) {
      // See TributaryMutable's struct definition for why this block is safe
      let KeyConfirmed { substrate_keys, network_keys } =
        tributary_mutable.key_gen.confirm(txn, set, key_pair.clone()).await;
      if set.session.0 == 0 {
        tributary_mutable.batch_signer = Some(BatchSigner::new(N::NETWORK, substrate_keys));
      }
      tributary_mutable
        .signers
        .insert(key_pair.1.into(), Signer::new(network.clone(), network_keys));
    }

    substrate_mutable.add_key(txn, activation_number, network_key).await;
  }

  match msg.msg.clone() {
    CoordinatorMessage::KeyGen(msg) => {
      coordinator.send(tributary_mutable.key_gen.handle(txn, msg).await).await;
    }

    CoordinatorMessage::Sign(msg) => {
      if let Some(msg) = tributary_mutable
        .signers
        .get_mut(msg.key())
        .expect("coordinator told us to sign with a signer we don't have")
        .handle(txn, msg)
        .await
      {
        coordinator.send(msg).await;
      }
    }

    CoordinatorMessage::Coordinator(msg) => {
      let is_batch = match msg {
        CoordinatorCoordinatorMessage::CosignSubstrateBlock { .. } => false,
        CoordinatorCoordinatorMessage::SubstratePreprocesses { ref id, .. } => {
          matches!(&id.id, SubstrateSignableId::Batch(_))
        }
        CoordinatorCoordinatorMessage::SubstrateShares { ref id, .. } => {
          matches!(&id.id, SubstrateSignableId::Batch(_))
        }
        CoordinatorCoordinatorMessage::BatchReattempt { .. } => true,
      };
      if is_batch {
        if let Some(msg) = tributary_mutable
          .batch_signer
          .as_mut()
          .expect(
            "coordinator told us to sign a batch when we don't currently have a Substrate signer",
          )
          .handle(txn, msg)
          .await
        {
          coordinator.send(msg).await;
        }
      } else {
        match msg {
          CoordinatorCoordinatorMessage::CosignSubstrateBlock { id, block_number } => {
            let SubstrateSignableId::CosigningSubstrateBlock(block) = id.id else {
              panic!("CosignSubstrateBlock id didn't have a CosigningSubstrateBlock")
            };
            let Some(keys) = tributary_mutable.key_gen.substrate_keys_by_substrate_key(&id.key)
            else {
              panic!("didn't have key shares for the key we were told to cosign with");
            };
            if let Some((cosigner, msg)) = Cosigner::new(txn, keys, block_number, block, id.attempt)
            {
              tributary_mutable.cosigner = Some(cosigner);
              coordinator.send(msg).await;
            } else {
              log::warn!("Cosigner::new returned None");
            }
          }
          _ => {
            if let Some(cosigner) = tributary_mutable.cosigner.as_mut() {
              if let Some(msg) = cosigner.handle(txn, msg).await {
                coordinator.send(msg).await;
              }
            } else {
              log::warn!(
                "received message for cosigner yet didn't have a cosigner. {}",
                "this is an error if we didn't reboot",
              );
            }
          }
        }
      }
    }

    CoordinatorMessage::Substrate(msg) => {
      match msg {
        messages::substrate::CoordinatorMessage::ConfirmKeyPair { context, set, key_pair } => {
          // This is the first key pair for this network so no block has been finalized yet
          // TODO: Write documentation for this in docs/
          // TODO: Use an Option instead of a magic?
          if context.network_latest_finalized_block.0 == [0; 32] {
            assert!(tributary_mutable.signers.is_empty());
            assert!(tributary_mutable.batch_signer.is_none());
            assert!(tributary_mutable.cosigner.is_none());
            // We can't check this as existing is no longer pub
            // assert!(substrate_mutable.existing.as_ref().is_none());

            // Wait until a network's block's time exceeds Serai's time
            // These time calls are extremely expensive for what they do, yet they only run when
            // confirming the first key pair, before any network activity has occurred, so they
            // should be fine

            // If the latest block number is 10, then the block indexed by 1 has 10 confirms
            // 10 + 1 - 10 = 1
            let mut block_i;
            while {
              block_i = (network.get_latest_block_number_with_retries().await + 1)
                .saturating_sub(N::CONFIRMATIONS);
              network.get_block_with_retries(block_i).await.time(network).await < context.serai_time
            } {
              info!(
                "serai confirmed the first key pair for a set. {} {}",
                "we're waiting for a network's finalized block's time to exceed unix time ",
                context.serai_time,
              );
              sleep(Duration::from_secs(5)).await;
            }

            // Find the first block to do so
            let mut earliest = block_i;
            // earliest > 0 prevents a panic if Serai creates keys before the genesis block
            // which... should be impossible
            // Yet a prevented panic is a prevented panic
            while (earliest > 0) &&
              (network.get_block_with_retries(earliest - 1).await.time(network).await >=
                context.serai_time)
            {
              earliest -= 1;
            }

            // Use this as the activation block
            let activation_number = earliest;

            activate_key(
              network,
              substrate_mutable,
              tributary_mutable,
              txn,
              set,
              key_pair,
              activation_number,
            )
            .await;
          } else {
            let mut block_before_queue_block = <N::Block as Block<N>>::Id::default();
            block_before_queue_block
              .as_mut()
              .copy_from_slice(&context.network_latest_finalized_block.0);
            // We can't set these keys for activation until we know their queue block, which we
            // won't until the next Batch is confirmed
            // Set this variable so when we get the next Batch event, we can handle it
            PendingActivationsDb::set_pending_activation::<N>(txn,block_before_queue_block, set, key_pair);
          }
        }

        messages::substrate::CoordinatorMessage::SubstrateBlock {
          context,
          network: network_id,
          block: substrate_block,
          burns,
          batches,
        } => {
          assert_eq!(network_id, N::NETWORK, "coordinator sent us data for another network");

          if let Some((block, set, key_pair)) = PendingActivationsDb::pending_activation::<N>(txn) {
            // Only run if this is a Batch belonging to a distinct block
            if context.network_latest_finalized_block.as_ref() != block.as_ref() {
              let mut queue_block = <N::Block as Block<N>>::Id::default();
              queue_block.as_mut().copy_from_slice(context.network_latest_finalized_block.as_ref());

              let activation_number = substrate_mutable
                .block_number(txn, &queue_block)
                .await
                .expect("KeyConfirmed from context we haven't synced") +
                N::CONFIRMATIONS;

              activate_key(
                network,
                substrate_mutable,
                tributary_mutable,
                txn,
                set,
                key_pair,
                activation_number,
              )
              .await;
              //clear pending activation
              txn.del(PendingActivationsDb::key());
            }
          }

          // Since this block was acknowledged, we no longer have to sign the batches within it
          if let Some(batch_signer) = tributary_mutable.batch_signer.as_mut() {
            for batch_id in batches {
              batch_signer.batch_signed(txn, batch_id);
            }
          }

          let (acquired_lock, to_sign) =
            substrate_mutable.substrate_block(txn, network, context, burns).await;

          // Send SubstrateBlockAck, with relevant plan IDs, before we trigger the signing of these
          // plans
          if !tributary_mutable.signers.is_empty() {
            coordinator
              .send(messages::coordinator::ProcessorMessage::SubstrateBlockAck {
                network: N::NETWORK,
                block: substrate_block,
                plans: to_sign
                  .iter()
                  .map(|signable| PlanMeta {
                    key: signable.0.to_bytes().as_ref().to_vec(),
                    id: signable.1,
                  })
                  .collect(),
              })
              .await;
          }

          // See commentary in TributaryMutable for why this is safe
          let signers = &mut tributary_mutable.signers;
          for (key, id, tx, eventuality) in to_sign {
            if let Some(signer) = signers.get_mut(key.to_bytes().as_ref()) {
              if let Some(msg) = signer.sign_transaction(txn, id, tx, eventuality).await {
                coordinator.send(msg).await;
              }
            }
          }

          // This is not premature, even if this block had multiple `Batch`s created, as the first
          // `Batch` alone will trigger all Plans/Eventualities/Signs
          if acquired_lock {
            substrate_mutable.release_scanner_lock().await;
          }
        }
      }
    }
  }
}

async fn boot<N: Network, D: Db, Co: Coordinator>(
  raw_db: &mut D,
  network: &N,
  coordinator: &mut Co,
) -> (D, TributaryMutable<N, D>, SubstrateMutable<N, D>) {
  let mut entropy_transcript = {
    let entropy = Zeroizing::new(env::var("ENTROPY").expect("entropy wasn't specified"));
    if entropy.len() != 64 {
      panic!("entropy isn't the right length");
    }
    let mut bytes =
      Zeroizing::new(hex::decode(entropy).map_err(|_| ()).expect("entropy wasn't hex-formatted"));
    if bytes.len() != 32 {
      bytes.zeroize();
      panic!("entropy wasn't 32 bytes");
    }
    let mut entropy = Zeroizing::new([0; 32]);
    let entropy_mut: &mut [u8] = entropy.as_mut();
    entropy_mut.copy_from_slice(bytes.as_ref());

    let mut transcript = RecommendedTranscript::new(b"Serai Processor Entropy");
    transcript.append_message(b"entropy", entropy);
    transcript
  };

  // TODO: Save a hash of the entropy to the DB and make sure the entropy didn't change

  let mut entropy = |label| {
    let mut challenge = entropy_transcript.challenge(label);
    let mut res = Zeroizing::new([0; 32]);
    let res_mut: &mut [u8] = res.as_mut();
    res_mut.copy_from_slice(&challenge[.. 32]);
    challenge.zeroize();
    res
  };

  // We don't need to re-issue GenerateKey orders because the coordinator is expected to
  // schedule/notify us of new attempts
  // TODO: Is this above comment still true? Not at all due to the planned lack of DKG timeouts?
  let key_gen = KeyGen::<N, _>::new(raw_db.clone(), entropy(b"key-gen_entropy"));

  let (multisig_manager, current_keys, actively_signing) =
    MultisigManager::new(raw_db, network).await;

  let mut batch_signer = None;
  let mut signers = HashMap::new();

  for (i, key) in current_keys.iter().enumerate() {
    let Some((substrate_keys, network_keys)) = key_gen.keys(key) else { continue };
    let network_key = network_keys[0].group_key();

    // If this is the oldest key, load the BatchSigner for it as the active BatchSigner
    // The new key only takes responsibility once the old key is fully deprecated
    //
    // We don't have to load any state for this since the Scanner will re-fire any events
    // necessary, only no longer scanning old blocks once Substrate acks them
    if i == 0 {
      batch_signer = Some(BatchSigner::new(N::NETWORK, substrate_keys));
    }

    // The Scanner re-fires events as needed for batch_signer yet not signer
    // This is due to the transactions which we start signing from due to a block not being
    // guaranteed to be signed before we stop scanning the block on reboot
    // We could simplify the Signer flow by delaying when it acks a block, yet that'd:
    // 1) Increase the startup time
    // 2) Cause re-emission of Batch events, which we'd need to check the safety of
    //    (TODO: Do anyways?)
    // 3) Violate the attempt counter (TODO: Is this already being violated?)
    let mut signer = Signer::new(network.clone(), network_keys);

    // Sign any TXs being actively signed
    let key = key.to_bytes();
    for (plan, tx, eventuality) in &actively_signing {
      if plan.key == network_key {
        let mut txn = raw_db.txn();
        if let Some(msg) =
          signer.sign_transaction(&mut txn, plan.id(), tx.clone(), eventuality.clone()).await
        {
          coordinator.send(msg).await;
        }
        // This should only have re-writes of existing data
        drop(txn);
      }
    }

    signers.insert(key.as_ref().to_vec(), signer);
  }

  // Spawn a task to rebroadcast signed TXs yet to be mined into a finalized block
  // This hedges against being dropped due to full mempools, temporarily too low of a fee...
  tokio::spawn(Signer::<N, D>::rebroadcast_task(raw_db.clone(), network.clone()));

<<<<<<< HEAD
  (
    raw_db.clone(),
    TributaryMutable { key_gen, substrate_signer, cosigner: None, signers },
    multisig_manager,
  )
=======
  (main_db, TributaryMutable { key_gen, batch_signer, cosigner: None, signers }, multisig_manager)
>>>>>>> 1822e311
}

#[allow(clippy::await_holding_lock)] // Needed for txn, unfortunately can't be down-scoped
async fn run<N: Network, D: Db, Co: Coordinator>(mut raw_db: D, network: N, mut coordinator: Co) {
  // We currently expect a contextless bidirectional mapping between these two values
  // (which is that any value of A can be interpreted as B and vice versa)
  // While we can write a contextual mapping, we have yet to do so
  // This check ensures no network which doesn't have a bidirectional mapping is defined
  assert_eq!(<N::Block as Block<N>>::Id::default().as_ref().len(), BlockHash([0u8; 32]).0.len());

  let (main_db, mut tributary_mutable, mut substrate_mutable) =
    boot(&mut raw_db, &network, &mut coordinator).await;

  // We can't load this from the DB as we can't guarantee atomic increments with the ack function
  // TODO: Load with a slight tolerance
  let mut last_coordinator_msg = None;

  loop {
    let mut txn = raw_db.txn();

    let mut outer_msg = None;

    tokio::select! {
      // This blocks the entire processor until it finishes handling this message
      // KeyGen specifically may take a notable amount of processing time
      // While that shouldn't be an issue in practice, as after processing an attempt it'll handle
      // the other messages in the queue, it may be beneficial to parallelize these
      // They could likely be parallelized by type (KeyGen, Sign, Substrate) without issue
      msg = coordinator.recv() => {
        assert_eq!(msg.id, (last_coordinator_msg.unwrap_or(msg.id - 1) + 1));
        last_coordinator_msg = Some(msg.id);


        // Only handle this if we haven't already
        if HandledMessageDb::get(&main_db, msg.id).is_none() {
          HandledMessageDb::set(&mut txn, msg.id, &());

          // This is isolated to better think about how its ordered, or rather, about how the other
          // cases aren't ordered
          //
          // While the coordinator messages are ordered, they're not deterministically ordered
          // Tributary-caused messages are deterministically ordered, and Substrate-caused messages
          // are deterministically-ordered, yet they're both shoved into a singular queue
          // The order at which they're shoved in together isn't deterministic
          //
          // This is safe so long as Tributary and Substrate messages don't both expect mutable
          // references over the same data
          handle_coordinator_msg(
            &mut txn,
            &network,
            &mut coordinator,
            &mut tributary_mutable,
            &mut substrate_mutable,
            &msg,
          ).await;
        }

        outer_msg = Some(msg);
      },

      scanner_event = substrate_mutable.next_scanner_event() => {
        let msg = substrate_mutable.scanner_event_to_multisig_event(
          &mut txn,
          &network,
          scanner_event
        ).await;

        match msg {
          MultisigEvent::Batches(retired_key_new_key, batches) => {
            // Start signing this batch
            for batch in batches {
              info!("created batch {} ({} instructions)", batch.id, batch.instructions.len());

              // The coordinator expects BatchPreprocess to immediately follow Batch
              coordinator.send(
                messages::substrate::ProcessorMessage::Batch { batch: batch.clone() }
              ).await;

              if let Some(batch_signer) = tributary_mutable.batch_signer.as_mut() {
                if let Some(msg) = batch_signer.sign(&mut txn, batch).await {
                  coordinator.send(msg).await;
                }
              }
            }

            if let Some((retired_key, new_key)) = retired_key_new_key {
              // Safe to mutate since all signing operations are done and no more will be added
              tributary_mutable.signers.remove(retired_key.to_bytes().as_ref());
              tributary_mutable.batch_signer.take();
              if let Some((substrate_keys, _)) = tributary_mutable.key_gen.keys(&new_key) {
                tributary_mutable.batch_signer =
                  Some(BatchSigner::new(N::NETWORK, substrate_keys));
              }
            }
          },
          MultisigEvent::Completed(key, id, tx) => {
            if let Some(signer) = tributary_mutable.signers.get_mut(&key) {
              if let Some(msg) = signer.completed(&mut txn, id, tx) {
                coordinator.send(msg).await;
              }
            }
          }
        }
      },
    }

    txn.commit();
    if let Some(msg) = outer_msg {
      coordinator.ack(msg).await;
    }
  }
}

#[tokio::main]
async fn main() {
  // Override the panic handler with one which will panic if any tokio task panics
  {
    let existing = std::panic::take_hook();
    std::panic::set_hook(Box::new(move |panic| {
      existing(panic);
      const MSG: &str = "exiting the process due to a task panicking";
      println!("{MSG}");
      log::error!("{MSG}");
      std::process::exit(1);
    }));
  }

  if std::env::var("RUST_LOG").is_err() {
    std::env::set_var("RUST_LOG", serai_env::var("RUST_LOG").unwrap_or_else(|| "info".to_string()));
  }
  env_logger::init();

  let db = serai_db::new_rocksdb(&env::var("DB_PATH").expect("path to DB wasn't specified"));

  // Network configuration
  let url = {
    let login = env::var("NETWORK_RPC_LOGIN").expect("network RPC login wasn't specified");
    let hostname = env::var("NETWORK_RPC_HOSTNAME").expect("network RPC hostname wasn't specified");
    let port = env::var("NETWORK_RPC_PORT").expect("network port domain wasn't specified");
    "http://".to_string() + &login + "@" + &hostname + ":" + &port
  };
  let network_id = match env::var("NETWORK").expect("network wasn't specified").as_str() {
    "bitcoin" => NetworkId::Bitcoin,
    "monero" => NetworkId::Monero,
    _ => panic!("unrecognized network"),
  };

  let coordinator = MessageQueue::from_env(Service::Processor(network_id));

  match network_id {
    #[cfg(feature = "bitcoin")]
    NetworkId::Bitcoin => run(db, Bitcoin::new(url).await, coordinator).await,
    #[cfg(feature = "monero")]
    NetworkId::Monero => run(db, Monero::new(url).await, coordinator).await,
    _ => panic!("spawning a processor for an unsupported network"),
  }
}<|MERGE_RESOLUTION|>--- conflicted
+++ resolved
@@ -533,15 +533,7 @@
   // This hedges against being dropped due to full mempools, temporarily too low of a fee...
   tokio::spawn(Signer::<N, D>::rebroadcast_task(raw_db.clone(), network.clone()));
 
-<<<<<<< HEAD
-  (
-    raw_db.clone(),
-    TributaryMutable { key_gen, substrate_signer, cosigner: None, signers },
-    multisig_manager,
-  )
-=======
-  (main_db, TributaryMutable { key_gen, batch_signer, cosigner: None, signers }, multisig_manager)
->>>>>>> 1822e311
+  (raw_db.clone(), TributaryMutable { key_gen, batch_signer, cosigner: None, signers }, multisig_manager)
 }
 
 #[allow(clippy::await_holding_lock)] // Needed for txn, unfortunately can't be down-scoped
