use core::ops::Deref;
use std::{
  sync::Arc,
  time::Duration,
  collections::{VecDeque, HashSet, HashMap},
};

use zeroize::{Zeroize, Zeroizing};
use rand_core::OsRng;

use ciphersuite::{
  group::ff::{Field, PrimeField},
  Ciphersuite, Ristretto,
};
use schnorr::SchnorrSignature;
use frost::Participant;

use serai_db::{DbTxn, Db};
use serai_env as env;

use serai_client::{
  primitives::NetworkId,
  validator_sets::primitives::{Session, ValidatorSet},
  Public, Serai, SeraiInInstructions,
};

use message_queue::{Service, client::MessageQueue};

use tokio::{
  sync::{RwLock, mpsc, broadcast},
  time::sleep,
};

use ::tributary::{
  ProvidedError, TransactionKind, TransactionError, TransactionTrait, Block, Tributary,
};

mod tributary;
<<<<<<< HEAD
use crate::tributary::{
  TributarySpec, SignData, Transaction, NonceDecider, scanner::RecognizedIdType, PlanIdsDb,
};
=======
use crate::{tributary::{
  TributarySpec, SignData, Transaction, TributaryDb, NonceDecider, scanner::RecognizedIdType,
}, db::InTributaryDb};
>>>>>>> bf8fe4fd

mod db;
use db::*;

mod p2p;
pub use p2p::*;

use processor_messages::{key_gen, sign, coordinator, ProcessorMessage};

pub mod processors;
use processors::Processors;

mod substrate;
use substrate::SubstrateDb;

use scale::Encode;

#[cfg(test)]
pub mod tests;

#[derive(Clone)]
pub struct ActiveTributary<D: Db, P: P2p> {
  pub spec: TributarySpec,
  pub tributary: Arc<Tributary<D, Transaction, P>>,
}

#[derive(Clone)]
pub enum TributaryEvent<D: Db, P: P2p> {
  NewTributary(ActiveTributary<D, P>),
  TributaryRetired(ValidatorSet),
}

// Creates a new tributary and sends it to all listeners.
async fn add_tributary<D: Db, Pro: Processors, P: P2p>(
  db: D,
  key: Zeroizing<<Ristretto as Ciphersuite>::F>,
  processors: &Pro,
  p2p: P,
  tributaries: &broadcast::Sender<TributaryEvent<D, P>>,
  spec: TributarySpec,
) {
  if RetiredTributaryDb::get(&db, spec.set().encode()).is_some() {
    log::info!("not adding tributary {:?} since it's been retired", spec.set());
  }

  log::info!("adding tributary {:?}", spec.set());

  let tributary = Tributary::<_, Transaction, _>::new(
    // TODO2: Use a db on a distinct volume to protect against DoS attacks
    // TODO2: Delete said db once the Tributary is dropped
    db,
    spec.genesis(),
    spec.start_time(),
    key.clone(),
    spec.validators(),
    p2p,
  )
  .await
  .unwrap();

  // Trigger a DKG for the newly added Tributary
  // If we're rebooting, we'll re-fire this message
  // This is safe due to the message-queue deduplicating based off the intent system
  let set = spec.set();
  processors
    .send(
      set.network,
      processor_messages::key_gen::CoordinatorMessage::GenerateKey {
        id: processor_messages::key_gen::KeyGenId { set, attempt: 0 },
        params: frost::ThresholdParams::new(
          spec.t(),
          spec.n(),
          spec
            .i(Ristretto::generator() * key.deref())
            .expect("adding a tributary for a set we aren't in set for"),
        )
        .unwrap(),
      },
    )
    .await;

  tributaries
    .send(TributaryEvent::NewTributary(ActiveTributary { spec, tributary: Arc::new(tributary) }))
    .map_err(|_| "all ActiveTributary recipients closed")
    .unwrap();
}

async fn publish_signed_transaction<D: Db, P: P2p>(
  txn: &mut D::Transaction<'_>,
  tributary: &Tributary<D, Transaction, P>,
  tx: Transaction,
) {
  log::debug!("publishing transaction {}", hex::encode(tx.hash()));

  let signer = if let TransactionKind::Signed(signed) = tx.kind() {
    let signer = signed.signer;

    // Safe as we should deterministically create transactions, meaning if this is already on-disk,
    // it's what we're saving now
    SignedTransactionDb::set(txn, signed.nonce.to_be_bytes(), &tx.serialize());

    signer
  } else {
    panic!("non-signed transaction passed to publish_signed_transaction");
  };

  // If we're trying to publish 5, when the last transaction published was 3, this will delay
  // publication until the point in time we publish 4
  while let Some(tx) = SignedTransactionDb::take_signed_transaction(
    txn,
    tributary
      .next_nonce(signer)
      .await
      .expect("we don't have a nonce, meaning we aren't a participant on this tributary"),
  ) {
    // We need to return a proper error here to enable that, due to a race condition around
    // multiple publications
    match tributary.add_transaction(tx.clone()).await {
      Ok(_) => {}
      // Some asynchonicity if InvalidNonce, assumed safe to deterministic nonces
      Err(TransactionError::InvalidNonce) => {
        log::warn!("publishing TX {tx:?} returned InvalidNonce. was it already added?")
      }
      Err(e) => panic!("created an invalid transaction: {e:?}"),
    }
  }
}

async fn handle_processor_message<D: Db, P: P2p>(
  db: &mut D,
  key: &Zeroizing<<Ristretto as Ciphersuite>::F>,
  serai: &Serai,
  tributaries: &HashMap<Session, ActiveTributary<D, P>>,
  network: NetworkId,
  msg: &processors::Message,
) -> bool {
  if HandledMessageDb::get(db, (msg.network, msg.id).encode()).is_some() {
    return true;
  }

  let mut txn = db.txn();

  let mut relevant_tributary = match &msg.msg {
    // We'll only receive these if we fired GenerateKey, which we'll only do if if we're
    // in-set, making the Tributary relevant
    ProcessorMessage::KeyGen(inner_msg) => match inner_msg {
      key_gen::ProcessorMessage::Commitments { id, .. } => Some(id.set.session),
      key_gen::ProcessorMessage::Shares { id, .. } => Some(id.set.session),
      key_gen::ProcessorMessage::GeneratedKeyPair { id, .. } => Some(id.set.session),
    },
    // TODO: Review replacing key with Session in messages?
    ProcessorMessage::Sign(inner_msg) => match inner_msg {
      // We'll only receive Preprocess and Share if we're actively signing
      sign::ProcessorMessage::Preprocess { id, .. } => {
        Some(SubstrateDb::<D>::session_for_key(&txn, &id.key).unwrap())
      }
      sign::ProcessorMessage::Share { id, .. } => {
        Some(SubstrateDb::<D>::session_for_key(&txn, &id.key).unwrap())
      }
      // While the Processor's Scanner will always emit Completed, that's routed through the
      // Signer and only becomes a ProcessorMessage::Completed if the Signer is present and
      // confirms it
      sign::ProcessorMessage::Completed { key, .. } => {
        Some(SubstrateDb::<D>::session_for_key(&txn, key).unwrap())
      }
    },
    ProcessorMessage::Coordinator(inner_msg) => match inner_msg {
      // This is a special case as it's relevant to *all* Tributaries for this network
      // It doesn't return a Tributary to become `relevant_tributary` though
      coordinator::ProcessorMessage::SubstrateBlockAck { network, block, plans } => {
        assert_eq!(
          *network, msg.network,
          "processor claimed to be a different network than it was for SubstrateBlockAck",
        );

        // Get the sessions for these keys
        let keys = plans.iter().map(|plan| plan.key.clone()).collect::<HashSet<_>>();
        let mut sessions = vec![];
        for key in keys {
          let session = SubstrateDb::<D>::session_for_key(&txn, &key).unwrap();
          // Only keep them if we're in the Tributary AND they haven't been retied
          let set = ValidatorSet { network: *network, session };
          if InTributaryDb::get(&txn, set.encode()).is_some() && (!RetiredTributaryDb::get(&txn, set.encode()).is_some())
          {
            sessions.push((session, key));
          }
        }

        // Ensure we have the Tributaries
        for (session, _) in &sessions {
          if !tributaries.contains_key(session) {
            return false;
          }
        }

        for (session, key) in sessions {
          let tributary = &tributaries[&session];
          let plans = plans
            .iter()
            .filter_map(|plan| Some(plan.id).filter(|_| plan.key == key))
            .collect::<Vec<_>>();
          let gen_slice: &[u8] = &tributary.spec.genesis();
          let key = [gen_slice, &block.to_le_bytes().as_ref()].concat();
          PlanIdsDb::set(&mut txn, key, &plans.concat());
          let tx = Transaction::SubstrateBlock(*block);
          log::trace!("processor message effected transaction {}", hex::encode(tx.hash()));
          log::trace!("providing transaction {}", hex::encode(tx.hash()));
          let res = tributary.tributary.provide_transaction(tx).await;
          if !(res.is_ok() || (res == Err(ProvidedError::AlreadyProvided))) {
            if res == Err(ProvidedError::LocalMismatchesOnChain) {
              // Spin, since this is a crit for this Tributary
              loop {
                log::error!(
                  "{}. tributary: {}, provided: SubstrateBlock({})",
                  "tributary added distinct provided to delayed locally provided TX",
                  hex::encode(tributary.spec.genesis()),
                  block,
                );
                sleep(Duration::from_secs(60)).await;
              }
            }
            panic!("provided an invalid transaction: {res:?}");
          }
        }

        None
      }
      // We'll only fire these if we are the Substrate signer, making the Tributary relevant
      coordinator::ProcessorMessage::BatchPreprocess { id, .. } => {
        Some(SubstrateDb::<D>::session_for_key(&txn, &id.key).unwrap())
      }
      coordinator::ProcessorMessage::BatchShare { id, .. } => {
        Some(SubstrateDb::<D>::session_for_key(&txn, &id.key).unwrap())
      }
    },
    // These don't return a relevant Tributary as there's no Tributary with action expected
    ProcessorMessage::Substrate(inner_msg) => match inner_msg {
      processor_messages::substrate::ProcessorMessage::Batch { batch } => {
        assert_eq!(
          batch.network, msg.network,
          "processor sent us a batch for a different network than it was for",
        );
        let this_batch_id = batch.id;
        ExpectedBatchDb::save_expected_batch(&mut txn, batch);

        // Re-define batch
        // We can't drop it, yet it shouldn't be accidentally used in the following block
        #[allow(clippy::let_unit_value, unused_variables)]
        let batch = ();

        // This won't be complete, as this call is when a `Batch` message is received, which
        // will be before we get a `SignedBatch`
        // It is, however, incremental
        // When we need a complete version, we use another call, continuously called as-needed
        substrate::verify_published_batches::<D>(&mut txn, msg.network, this_batch_id).await;

        None
      }
      // If this is a new Batch, immediately publish it (if we can)
      processor_messages::substrate::ProcessorMessage::SignedBatch { batch } => {
        assert_eq!(
          batch.batch.network, msg.network,
          "processor sent us a signed batch for a different network than it was for",
        );

        log::debug!("received batch {:?} {}", batch.batch.network, batch.batch.id);

        // Save this batch to the disk
        BatchDb::set(&mut txn, (batch.batch.network, batch.batch.id).encode(), &batch.clone());

        // Get the next-to-execute batch ID
        let mut next = substrate::get_expected_next_batch(serai, network).await;

        // Since we have a new batch, publish all batches yet to be published to Serai
        // This handles the edge-case where batch n+1 is signed before batch n is
        let mut batches = VecDeque::new();
        while let Some(batch) = BatchDb::get(&txn, (network, next).encode()) {
          batches.push_back(batch);
          next += 1;
        }

        let start_id = batches.front().map(|batch| batch.batch.id);
        let last_id = batches.back().map(|batch| batch.batch.id);
        while let Some(batch) = batches.pop_front() {
          // If this Batch should no longer be published, continue
          if substrate::get_expected_next_batch(serai, network).await > batch.batch.id {
            continue;
          }

          let tx = SeraiInInstructions::execute_batch(batch.clone());
          log::debug!("attempting to publish batch {:?} {}", batch.batch.network, batch.batch.id,);
          // This publish may fail if this transactions already exists in the mempool, which is
          // possible, or if this batch was already executed on-chain
          // Either case will have eventual resolution and be handled by the above check on if
          // this batch should execute
          let res = serai.publish(&tx).await;
          if res.is_ok() {
            log::info!(
              "published batch {network:?} {} (block {})",
              batch.batch.id,
              hex::encode(batch.batch.block),
            );
          } else {
            log::debug!(
              "couldn't publish batch {:?} {}: {:?}",
              batch.batch.network,
              batch.batch.id,
              res,
            );
            // If we failed to publish it, restore it
            batches.push_front(batch);
            // Sleep for a few seconds before retrying to prevent hammering the node
            sleep(Duration::from_secs(5)).await;
          }
        }
        // Verify the `Batch`s we just published
        if let Some(last_id) = last_id {
          loop {
            let verified =
              substrate::verify_published_batches::<D>(&mut txn, msg.network, last_id).await;
            if verified == Some(last_id) {
              break;
            }
          }
        }

        // Check if any of these `Batch`s were a handover `Batch`
        // If so, we need to publish any delayed `Batch` provided transactions
        let mut relevant = None;
        if let Some(start_id) = start_id {
          let last_id = last_id.unwrap();
          for batch in start_id .. last_id {
            if let Some(session) = LookupHandoverBatchDb::get(&txn, (msg.network, batch).encode()) {
              // relevant may already be Some. This is a safe over-write, as we don't need to
              // be concerned for handovers of Tributaries which have completed their handovers
              // While this does bypass the checks that Tributary would've performed at the
              // time, if we ever actually participate in a handover, we will verify *all*
              // prior `Batch`s, including the ones which would've been explicitly verified
              // then
              //
              // We should only declare this session relevant if it's relevant to us
              // We only set handover `Batch`s when we're trying to produce said `Batch`, so this
              // would be a `Batch` we were involved in the production of
              // Accordingly, iy's relevant
              relevant = Some(session);
            }
          }
        }
        relevant
      }
    },
  };

  // If we have a relevant Tributary, check it's actually still relevant and has yet to be retired
  if let Some(relevant_tributary_value) = relevant_tributary {
    if RetiredTributaryDb::get(
      &txn,
      ValidatorSet { network: msg.network, session: relevant_tributary_value }.encode(),
    ).is_some() {
      relevant_tributary = None;
    }
  }

  // If there's a relevant Tributary...
  if let Some(relevant_tributary) = relevant_tributary {
    // Make sure we have it
    // Per the reasoning above, we only return a Tributary as relevant if we're a participant
    // Accordingly, we do *need* to have this Tributary now to handle it UNLESS the Tributary has
    // already completed and this is simply an old message (which we prior checked)
    let Some(ActiveTributary { spec, tributary }) = tributaries.get(&relevant_tributary) else {
      // Since we don't, sleep for a fraction of a second and return false, signaling we didn't
      // handle this message
      // At the start of the loop which calls this function, we'll check for new tributaries,
      // making this eventually resolve
      sleep(Duration::from_millis(100)).await;
      return false;
    };

    let genesis = spec.genesis();
    let pub_key = Ristretto::generator() * key.deref();

    let txs = match msg.msg.clone() {
      ProcessorMessage::KeyGen(inner_msg) => match inner_msg {
        key_gen::ProcessorMessage::Commitments { id, commitments } => {
          vec![Transaction::DkgCommitments(id.attempt, commitments, Transaction::empty_signed())]
        }
        key_gen::ProcessorMessage::Shares { id, mut shares } => {
          // Create a MuSig-based machine to inform Substrate of this key generation
          let nonces = crate::tributary::dkg_confirmation_nonces(key, spec, id.attempt);

          let mut tx_shares = Vec::with_capacity(shares.len());
          for i in 1 ..= spec.n() {
            let i = Participant::new(i).unwrap();
            if i ==
              spec
                .i(pub_key)
                .expect("processor message to DKG for a session we aren't a validator in")
            {
              continue;
            }
            tx_shares
              .push(shares.remove(&i).expect("processor didn't send share for another validator"));
          }

          vec![Transaction::DkgShares {
            attempt: id.attempt,
            shares: tx_shares,
            confirmation_nonces: nonces,
            signed: Transaction::empty_signed(),
          }]
        }
        key_gen::ProcessorMessage::GeneratedKeyPair { id, substrate_key, network_key } => {
          assert_eq!(
            id.set.network, msg.network,
            "processor claimed to be a different network than it was for GeneratedKeyPair",
          );
          // TODO2: Also check the other KeyGenId fields

          // Tell the Tributary the key pair, get back the share for the MuSig signature
          let share = crate::tributary::generated_key_pair::<D>(
            &mut txn,
            key,
            spec,
            &(Public(substrate_key), network_key.try_into().unwrap()),
            id.attempt,
          );

          match share {
            Ok(share) => {
              vec![Transaction::DkgConfirmed(id.attempt, share, Transaction::empty_signed())]
            }
            Err(p) => {
              todo!("participant {p:?} sent invalid DKG confirmation preprocesses")
            }
          }
        }
      },
      ProcessorMessage::Sign(msg) => match msg {
        sign::ProcessorMessage::Preprocess { id, preprocess } => {
          if id.attempt == 0 {
            FirstPreprocessDb::save_first_preprocess(
              &mut txn,
              network,
              RecognizedIdType::Plan,
              id.id,
              preprocess,
            );

            vec![]
          } else {
            vec![Transaction::SignPreprocess(SignData {
              plan: id.id,
              attempt: id.attempt,
              data: preprocess,
              signed: Transaction::empty_signed(),
            })]
          }
        }
        sign::ProcessorMessage::Share { id, share } => vec![Transaction::SignShare(SignData {
          plan: id.id,
          attempt: id.attempt,
          data: share,
          signed: Transaction::empty_signed(),
        })],
        sign::ProcessorMessage::Completed { key: _, id, tx } => {
          let r = Zeroizing::new(<Ristretto as Ciphersuite>::F::random(&mut OsRng));
          #[allow(non_snake_case)]
          let R = <Ristretto as Ciphersuite>::generator() * r.deref();
          let mut tx = Transaction::SignCompleted {
            plan: id,
            tx_hash: tx,
            first_signer: pub_key,
            signature: SchnorrSignature { R, s: <Ristretto as Ciphersuite>::F::ZERO },
          };
          let signed = SchnorrSignature::sign(key, r, tx.sign_completed_challenge());
          match &mut tx {
            Transaction::SignCompleted { signature, .. } => {
              *signature = signed;
            }
            _ => unreachable!(),
          }
          vec![tx]
        }
      },
      ProcessorMessage::Coordinator(inner_msg) => match inner_msg {
        coordinator::ProcessorMessage::SubstrateBlockAck { .. } => unreachable!(),
        coordinator::ProcessorMessage::BatchPreprocess { id, block, preprocess } => {
          log::info!(
            "informed of batch (sign ID {}, attempt {}) for block {}",
            hex::encode(id.id),
            id.attempt,
            hex::encode(block),
          );

          // If this is the first attempt instance, wait until we synchronize around the batch
          // first
          if id.attempt == 0 {
            FirstPreprocessDb::save_first_preprocess(
              &mut txn,
              spec.set().network,
              RecognizedIdType::Batch,
              id.id,
              preprocess,
            );

            // If this is the new key's first Batch, only create this TX once we verify all
            // all prior published `Batch`s
            let last_received = LastRecievedBatchDb::get(&txn, msg.network.encode()).unwrap();
            let handover_batch = HandoverBatchDb::get(&txn, spec.set().encode());
            if handover_batch.is_none() {
              HandoverBatchDb::set_handover_batch(&mut txn, spec.set(), last_received);
              if last_received != 0 {
                // Decrease by 1, to get the ID of the Batch prior to this Batch
                let prior_sets_last_batch = last_received - 1;
                loop {
                  let successfully_verified = substrate::verify_published_batches::<D>(
                    &mut txn,
                    msg.network,
                    prior_sets_last_batch,
                  )
                  .await;
                  if successfully_verified == Some(prior_sets_last_batch) {
                    break;
                  }
                  sleep(Duration::from_secs(5)).await;
                }
              }
            }

            // There is a race condition here. We may verify all `Batch`s from the prior set,
            // start signing the handover `Batch` `n`, start signing `n+1`, have `n+1` signed
            // before `n` (or at the same time), yet then the prior set forges a malicious
            // `Batch` `n`.
            //
            // The malicious `Batch` `n` would be publishable to Serai, as Serai can't
            // distinguish what's intended to be a handover `Batch`, yet then anyone could
            // publish the new set's `n+1`, causing their acceptance of the handover.
            //
            // To fix this, if this is after the handover `Batch` and we have yet to verify
            // publication of the handover `Batch`, don't yet yield the provided.
            let handover_batch = HandoverBatchDb::get(&txn, spec.set().encode()).unwrap();
            let intended = Transaction::Batch(block.0, id.id);
            let mut res = vec![intended.clone()];
            if last_received > handover_batch {
              if let Some(last_verified) = LastRecievedBatchDb::get(&txn, msg.network.encode()) {
                if last_verified < handover_batch {
                  res = vec![];
                }
              } else {
                res = vec![];
              }
            }

            if res.is_empty() {
              QueuedBatchesDb::queue_batch(&mut txn, spec.set(), intended);
            }

            res
          } else {
            vec![Transaction::BatchPreprocess(SignData {
              plan: id.id,
              attempt: id.attempt,
              data: preprocess,
              signed: Transaction::empty_signed(),
            })]
          }
        }
        coordinator::ProcessorMessage::BatchShare { id, share } => {
          vec![Transaction::BatchShare(SignData {
            plan: id.id,
            attempt: id.attempt,
            data: share.to_vec(),
            signed: Transaction::empty_signed(),
          })]
        }
      },
      ProcessorMessage::Substrate(inner_msg) => match inner_msg {
        processor_messages::substrate::ProcessorMessage::Batch { .. } => unreachable!(),
        processor_messages::substrate::ProcessorMessage::SignedBatch { .. } => {
          // We only reach here if this SignedBatch triggered the publication of a handover
          // Batch
          // Since the handover `Batch` was successfully published and verified, we no longer
          // have to worry about the above n+1 attack
          QueuedBatchesDb::take_queued_batches(&mut txn, spec.set())
        }
      },
    };

    // If this created transactions, publish them
    for mut tx in txs {
      log::trace!("processor message effected transaction {}", hex::encode(tx.hash()));

      match tx.kind() {
        TransactionKind::Provided(_) => {
          log::trace!("providing transaction {}", hex::encode(tx.hash()));
          let res = tributary.provide_transaction(tx.clone()).await;
          if !(res.is_ok() || (res == Err(ProvidedError::AlreadyProvided))) {
            if res == Err(ProvidedError::LocalMismatchesOnChain) {
              // Spin, since this is a crit for this Tributary
              loop {
                log::error!(
                  "{}. tributary: {}, provided: {:?}",
                  "tributary added distinct provided to delayed locally provided TX",
                  hex::encode(spec.genesis()),
                  &tx,
                );
                sleep(Duration::from_secs(60)).await;
              }
            }
            panic!("provided an invalid transaction: {res:?}");
          }
        }
        TransactionKind::Unsigned => {
          log::trace!("publishing unsigned transaction {}", hex::encode(tx.hash()));
          match tributary.add_transaction(tx.clone()).await {
            Ok(_) => {}
            Err(e) => panic!("created an invalid unsigned transaction: {e:?}"),
          }
        }
        TransactionKind::Signed(_) => {
          log::trace!("getting next nonce for Tributary TX in response to processor message");

          let nonce = loop {
            let Some(nonce) =
              NonceDecider::<D>::nonce(&txn, genesis, &tx).expect("signed TX didn't have nonce")
            else {
              // This can be None if the following events occur, in order:
              // 1) We scanned the relevant transaction(s) in a Tributary block
              // 2) The processor was sent a message and responded
              // 3) The Tributary TXN has yet to be committed
              log::warn!("nonce has yet to be saved for processor-instigated transaction");
              sleep(Duration::from_millis(100)).await;
              continue;
            };
            break nonce;
          };
          tx.sign(&mut OsRng, genesis, key, nonce);

          publish_signed_transaction(&mut txn, tributary, tx).await;
        }
      }
    }
  }
  HandledMessageDb::set(&mut txn, (msg.network, msg.id).encode(), &vec![] as &Vec<u8>);
  txn.commit();

  true
}

async fn handle_processor_messages<D: Db, Pro: Processors, P: P2p>(
  mut db: D,
  key: Zeroizing<<Ristretto as Ciphersuite>::F>,
  serai: Arc<Serai>,
  mut processors: Pro,
  network: NetworkId,
  mut tributary_event: mpsc::UnboundedReceiver<TributaryEvent<D, P>>,
) {
  let mut tributaries = HashMap::new();
  loop {
    match tributary_event.try_recv() {
      Ok(event) => match event {
        TributaryEvent::NewTributary(tributary) => {
          let set = tributary.spec.set();
          assert_eq!(set.network, network);
          tributaries.insert(set.session, tributary);
        }
        TributaryEvent::TributaryRetired(set) => {
          tributaries.remove(&set.session);
        }
      },
      Err(mpsc::error::TryRecvError::Empty) => {}
      Err(mpsc::error::TryRecvError::Disconnected) => {
        panic!("handle_processor_messages tributary_event sender closed")
      }
    }

    // TODO: Check this ID is sane (last handled ID or expected next ID)
    let msg = processors.recv(network).await;
    if handle_processor_message(&mut db, &key, &serai, &tributaries, network, &msg).await {
      processors.ack(msg).await;
    }
  }
}

pub async fn handle_processors<D: Db, Pro: Processors, P: P2p>(
  db: D,
  key: Zeroizing<<Ristretto as Ciphersuite>::F>,
  serai: Arc<Serai>,
  processors: Pro,
  mut tributary_event: broadcast::Receiver<TributaryEvent<D, P>>,
) {
  let mut channels = HashMap::new();
  for network in serai_client::primitives::NETWORKS {
    if network == NetworkId::Serai {
      continue;
    }
    let (send, recv) = mpsc::unbounded_channel();
    tokio::spawn(handle_processor_messages(
      db.clone(),
      key.clone(),
      serai.clone(),
      processors.clone(),
      network,
      recv,
    ));
    channels.insert(network, send);
  }

  // Listen to new tributary events
  loop {
    match tributary_event.recv().await.unwrap() {
      TributaryEvent::NewTributary(tributary) => channels[&tributary.spec.set().network]
        .send(TributaryEvent::NewTributary(tributary))
        .unwrap(),
      TributaryEvent::TributaryRetired(set) => {
        channels[&set.network].send(TributaryEvent::TributaryRetired(set)).unwrap()
      }
    };
  }
}

pub async fn run<D: Db, Pro: Processors, P: P2p>(
  raw_db: D,
  key: Zeroizing<<Ristretto as Ciphersuite>::F>,
  p2p: P,
  processors: Pro,
  serai: Serai,
) {
  let serai = Arc::new(serai);

  let (new_tributary_spec_send, mut new_tributary_spec_recv) = mpsc::unbounded_channel();
  // Reload active tributaries from the database
  for spec in ActiveTributaryDb::active_tributaries(&raw_db).1 {
    new_tributary_spec_send.send(spec).unwrap();
  }

  let (tributary_retired_send, mut tributary_retired_recv) = mpsc::unbounded_channel();

  // Handle new Substrate blocks
  tokio::spawn(crate::substrate::scan_task(
    raw_db.clone(),
    key.clone(),
    processors.clone(),
    serai.clone(),
    new_tributary_spec_send,
    tributary_retired_send,
  ));

  // Handle the Tributaries

  // This should be large enough for an entire rotation of all tributaries
  // If it's too small, the coordinator fail to boot, which is a decent sanity check
  let (tributary_event, mut tributary_event_listener_1) = broadcast::channel(32);
  let tributary_event_listener_2 = tributary_event.subscribe();
  let tributary_event_listener_3 = tributary_event.subscribe();
  let tributary_event_listener_4 = tributary_event.subscribe();
  let tributary_event_listener_5 = tributary_event.subscribe();

  // Emit TributaryEvent::TributaryRetired
  tokio::spawn({
    let tributary_event = tributary_event.clone();
    async move {
      loop {
        let retired = tributary_retired_recv.recv().await.unwrap();
        tributary_event.send(TributaryEvent::TributaryRetired(retired)).map_err(|_| ()).unwrap();
      }
    }
  });

  // Spawn a task to further add Tributaries as needed
  tokio::spawn({
    let raw_db = raw_db.clone();
    let key = key.clone();
    let processors = processors.clone();
    let p2p = p2p.clone();
    async move {
      loop {
        let spec = new_tributary_spec_recv.recv().await.unwrap();
        // Uses an inner task as Tributary::new may take several seconds
        tokio::spawn({
          let raw_db = raw_db.clone();
          let key = key.clone();
          let processors = processors.clone();
          let p2p = p2p.clone();
          let tributary_event = tributary_event.clone();
          async move {
            add_tributary(raw_db, key, &processors, p2p, &tributary_event, spec).await;
          }
        });
      }
    }
  });

  // When we reach synchrony on an event requiring signing, send our preprocess for it
  // TODO: Properly place this into the Tributary scanner, as it's a mess out here
  let recognized_id = {
    let raw_db = raw_db.clone();
    let key = key.clone();

    let tributaries = Arc::new(RwLock::new(HashMap::new()));
    // Spawn a task to maintain a local view of the tributaries for whenever recognized_id is
    // called
    tokio::spawn({
      let tributaries = tributaries.clone();
      let mut set_to_genesis = HashMap::new();
      async move {
        loop {
          match tributary_event_listener_1.recv().await {
            Ok(TributaryEvent::NewTributary(tributary)) => {
              set_to_genesis.insert(tributary.spec.set(), tributary.spec.genesis());
              tributaries.write().await.insert(tributary.spec.genesis(), tributary.tributary);
            }
            Ok(TributaryEvent::TributaryRetired(set)) => {
              if let Some(genesis) = set_to_genesis.remove(&set) {
                tributaries.write().await.remove(&genesis);
              }
            }
            Err(broadcast::error::RecvError::Lagged(_)) => {
              panic!("recognized_id lagged to handle tributary_event")
            }
            Err(broadcast::error::RecvError::Closed) => panic!("tributary_event sender closed"),
          }
        }
      }
    });

    move |set: ValidatorSet, genesis, id_type, id, nonce| {
      let mut raw_db = raw_db.clone();
      let key = key.clone();
      let tributaries = tributaries.clone();
      async move {
        // The transactions for these are fired before the preprocesses are actually
        // received/saved, creating a race between Tributary ack and the availability of all
        // Preprocesses
        // This waits until the necessary preprocess is available 0,
        let get_preprocess = |raw_db, id_type, id| async move {
          loop {
            let Some(preprocess) = FirstPreprocessDb::get(raw_db, (set.network, id_type, id).encode())
            else {
              sleep(Duration::from_millis(100)).await;
              continue;
            };
            return preprocess;
          }
        };

        let mut tx = match id_type {
          RecognizedIdType::Batch => Transaction::BatchPreprocess(SignData {
            plan: id,
            attempt: 0,
            data: get_preprocess(&raw_db, id_type, id).await,
            signed: Transaction::empty_signed(),
          }),

          RecognizedIdType::Plan => Transaction::SignPreprocess(SignData {
            plan: id,
            attempt: 0,
            data: get_preprocess(&raw_db, id_type, id).await,
            signed: Transaction::empty_signed(),
          }),
        };

        tx.sign(&mut OsRng, genesis, &key, nonce);

        let mut first = true;
        loop {
          if !first {
            sleep(Duration::from_millis(100)).await;
          }
          first = false;

          let tributaries = tributaries.read().await;
          let Some(tributary) = tributaries.get(&genesis) else {
            // If we don't have this Tributary because it's retired, break and move on
            if RetiredTributaryDb::get(&raw_db, set.encode()).is_some() {
              break;
            }

            // This may happen if the task above is simply slow
            log::warn!("tributary we don't have yet came to consensus on an Batch");
            continue;
          };
          // This is safe to perform multiple times and solely needs atomicity with regards to
          // itself
          // TODO: Should this not take a txn accordingly? It's best practice to take a txn, yet
          // taking a txn fails to declare its achieved independence
          let mut txn = raw_db.txn();
          publish_signed_transaction(&mut txn, tributary, tx).await;
          txn.commit();
          break;
        }
      }
    }
  };

  // Handle new blocks for each Tributary
  {
    let raw_db = raw_db.clone();
    tokio::spawn(tributary::scanner::scan_tributaries_task(
      raw_db,
      key.clone(),
      recognized_id,
      processors.clone(),
      serai.clone(),
      tributary_event_listener_2,
    ));
  }

  // Spawn the heartbeat task, which will trigger syncing if there hasn't been a Tributary block
  // in a while (presumably because we're behind)
  tokio::spawn(p2p::heartbeat_tributaries_task(p2p.clone(), tributary_event_listener_3));

  // Handle P2P messages
  tokio::spawn(p2p::handle_p2p_task(p2p, tributary_event_listener_4));

  // Handle all messages from processors
  handle_processors(raw_db, key, serai, processors, tributary_event_listener_5).await;
}

#[tokio::main]
async fn main() {
  // Override the panic handler with one which will panic if any tokio task panics
  {
    let existing = std::panic::take_hook();
    std::panic::set_hook(Box::new(move |panic| {
      existing(panic);
      const MSG: &str = "exiting the process due to a task panicking";
      println!("{MSG}");
      log::error!("{MSG}");
      std::process::exit(1);
    }));
  }

  if std::env::var("RUST_LOG").is_err() {
    std::env::set_var("RUST_LOG", serai_env::var("RUST_LOG").unwrap_or_else(|| "info".to_string()));
  }
  env_logger::init();

  log::info!("starting coordinator service...");

  let db = serai_db::new_rocksdb(&env::var("DB_PATH").expect("path to DB wasn't specified"));

  let key = {
    let mut key_hex = serai_env::var("SERAI_KEY").expect("Serai key wasn't provided");
    let mut key_vec = hex::decode(&key_hex).map_err(|_| ()).expect("Serai key wasn't hex-encoded");
    key_hex.zeroize();
    if key_vec.len() != 32 {
      key_vec.zeroize();
      panic!("Serai key had an invalid length");
    }
    let mut key_bytes = [0; 32];
    key_bytes.copy_from_slice(&key_vec);
    key_vec.zeroize();
    let key = Zeroizing::new(<Ristretto as Ciphersuite>::F::from_repr(key_bytes).unwrap());
    key_bytes.zeroize();
    key
  };
  let p2p = LibP2p::new();

  let processors = Arc::new(MessageQueue::from_env(Service::Coordinator));

  let serai = || async {
    loop {
      let Ok(serai) = Serai::new(&format!(
        "ws://{}:9944",
        serai_env::var("SERAI_HOSTNAME").expect("Serai hostname wasn't provided")
      ))
      .await
      else {
        log::error!("couldn't connect to the Serai node");
        sleep(Duration::from_secs(5)).await;
        continue;
      };
      log::info!("made initial connection to Serai node");
      return serai;
    }
  };
  run(db, key, p2p, processors, serai().await).await
}<|MERGE_RESOLUTION|>--- conflicted
+++ resolved
@@ -36,15 +36,10 @@
 };
 
 mod tributary;
-<<<<<<< HEAD
 use crate::tributary::{
   TributarySpec, SignData, Transaction, NonceDecider, scanner::RecognizedIdType, PlanIdsDb,
 };
-=======
-use crate::{tributary::{
-  TributarySpec, SignData, Transaction, TributaryDb, NonceDecider, scanner::RecognizedIdType,
-}, db::InTributaryDb};
->>>>>>> bf8fe4fd
+use crate::db::InTributaryDb;
 
 mod db;
 use db::*;
@@ -227,7 +222,7 @@
           let session = SubstrateDb::<D>::session_for_key(&txn, &key).unwrap();
           // Only keep them if we're in the Tributary AND they haven't been retied
           let set = ValidatorSet { network: *network, session };
-          if InTributaryDb::get(&txn, set.encode()).is_some() && (!RetiredTributaryDb::get(&txn, set.encode()).is_some())
+          if InTributaryDb::get(&txn, set.encode()).is_some() && RetiredTributaryDb::get(&txn, set.encode()).is_none()
           {
             sessions.push((session, key));
           }
